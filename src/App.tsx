--- conflicted
+++ resolved
@@ -2,11 +2,12 @@
 import { NavLink, Routes, Route, Navigate, useNavigate } from 'react-router-dom';
 import Header from './components/Header';
 import OverviewTable from './components/OverviewTable';
-<<<<<<< HEAD
 import ActivityFeed from './components/ActivityFeed';
 import { useTheme } from './hooks/useTheme';
 import { useEnvironments } from './contexts/EnvironmentsContext';
 import EnvironmentPage from './pages/EnvironmentPage';
+
+// Lazy-load heavier components for better initial page load
 const NetworkActivityChart = React.lazy(() => import('./components/NetworkActivityChart'));
 const EnvironmentStatsChart = React.lazy(() => import('./components/EnvironmentStatsChart'));
 const MinerEfficiencyChart = React.lazy(() => import('./components/MinerEfficiencyChart'));
@@ -16,14 +17,14 @@
 function App() {
   const { theme, toggleTheme } = useTheme();
   const { environments, loading: envLoading, error: envError } = useEnvironments();
-
   const navigate = useNavigate();
 
-  // Responsive controls for environment tabs overflow
+  // State for responsive tab management
   const [maxVisible, setMaxVisible] = React.useState<number>(6);
   const [moreOpen, setMoreOpen] = React.useState(false);
   const moreRef = React.useRef<HTMLDivElement | null>(null);
 
+  // Effect to adjust visible tabs based on window width
   React.useEffect(() => {
     const update = () => {
       const w = window.innerWidth;
@@ -39,10 +40,10 @@
     return () => window.removeEventListener('resize', update);
   }, []);
 
+  // Effect to close the "More" dropdown when clicking outside
   React.useEffect(() => {
     const onDocClick = (e: MouseEvent) => {
-      if (!moreRef.current) return;
-      if (!moreRef.current.contains(e.target as Node)) {
+      if (moreRef.current && !moreRef.current.contains(e.target as Node)) {
         setMoreOpen(false);
       }
     };
@@ -50,12 +51,12 @@
     return () => document.removeEventListener('mousedown', onDocClick);
   }, []);
 
-  // Keyboard shortcut: press "n" then up to 3 digits to jump to tabs (0 = Overview)
-  const captureRef = React.useRef(false);
-  const bufferRef = React.useRef<string>('');
-  const timeoutRef = React.useRef<number | null>(null);
-
+  // Effect for keyboard navigation shortcut (press 'n' then digits)
   React.useEffect(() => {
+    const captureRef = React.useRef(false);
+    const bufferRef = React.useRef<string>('');
+    const timeoutRef = React.useRef<number | null>(null);
+
     const clearTimer = () => {
       if (timeoutRef.current) {
         window.clearTimeout(timeoutRef.current);
@@ -143,75 +144,12 @@
     if (active) {
       return `${base} ${theme === 'dark' ? 'bg-gray-800 text-white border-white' : 'bg-white text-gray-900 border-gray-300'}`;
     }
-    return `${base} ${theme === 'dark'
-      ? 'bg-black text-gray-300 border-white hover:bg-gray-800 hover:text-white'
-      : 'bg-cream-100 text-gray-600 border-gray-300 hover:bg-white hover:text-gray-800'
-    }`;
-=======
-import ModelGrid from './components/ModelGrid';
-import CodeViewer from './components/CodeViewer';
-import { useTheme } from './hooks/useTheme';
-import { useModelsData } from './hooks/useModelsData';
-
-function App() {
-  const { theme, toggleTheme } = useTheme();
-  const { environments, models, loading, error, refetch } = useModelsData();
-  const [activeTab, setActiveTab] = useState('overview');
-  const [showCodeViewer, setShowCodeViewer] = useState(false);
-  const [selectedEnvironment, setSelectedEnvironment] = useState(environments[0]);
-
-  const currentEnvironment = environments.find(env => env.id === activeTab) || environments[0];
-
-  const handleViewCode = (environment: typeof environments[0]) => {
-    setSelectedEnvironment(environment);
-    setShowCodeViewer(true);
->>>>>>> 5d58e44f
+    return `${base} ${theme === 'dark' ? 'bg-black text-gray-300 border-white hover:bg-gray-800 hover:text-white' : 'bg-cream-100 text-gray-600 border-gray-300 hover:bg-white hover:text-gray-800'}`;
   };
 
-  if (loading) {
-    return (
-      <div className={`min-h-screen flex items-center justify-center transition-colors duration-300 ${
-        theme === 'dark' ? 'bg-black text-white' : 'bg-cream-50 text-gray-800'
-      }`}>
-        <div className="text-center">
-          <div className="animate-spin rounded-full h-12 w-12 border-b-2 border-current mx-auto mb-4"></div>
-          <p className="font-mono text-sm uppercase tracking-wider">Loading dashboard data...</p>
-        </div>
-      </div>
-    );
-  }
-
-  if (error) {
-    return (
-      <div className={`min-h-screen flex items-center justify-center transition-colors duration-300 ${
-        theme === 'dark' ? 'bg-black text-white' : 'bg-cream-50 text-gray-800'
-      }`}>
-        <div className="text-center">
-          <p className="font-mono text-sm uppercase tracking-wider mb-4 text-red-500">Error loading data</p>
-          <p className="font-sans text-sm mb-4">{error}</p>
-          <button
-            onClick={refetch}
-            className={`px-4 py-2 border-2 font-mono text-xs uppercase tracking-wider transition-colors ${
-              theme === 'dark'
-                ? 'border-white text-white hover:bg-white hover:text-black'
-                : 'border-gray-900 text-gray-900 hover:bg-gray-900 hover:text-white'
-            }`}
-          >
-            Retry
-          </button>
-        </div>
-      </div>
-    );
-  }
-
   return (
-    <div className={`min-h-screen transition-colors duration-300 ${
-      theme === 'dark' 
-        ? 'bg-black text-white' 
-        : 'bg-cream-50 text-gray-800'
-    }`}>
+    <div className={`min-h-screen transition-colors duration-300 ${theme === 'dark' ? 'bg-black text-white' : 'bg-cream-50 text-gray-800'}`}>
       <Header theme={theme} toggleTheme={toggleTheme} />
-      
       <main className="container mx-auto px-6 py-8">
         {/* Top Navigation Tabs */}
         <div className="mb-6">
@@ -224,22 +162,15 @@
             >
               <div className="flex flex-col items-start">
                 <span className="truncate">Overview</span>
-                <span
-                  className={`${theme === 'dark' ? 'text-gray-400' : 'text-gray-500'} mt-1 text-[10px] leading-none font-mono`}
-                >
+                <span className={`${theme === 'dark' ? 'text-gray-400' : 'text-gray-500'} mt-1 text-[10px] leading-none font-mono`}>
                   N + 0
                 </span>
               </div>
-<<<<<<< HEAD
             </NavLink>
 
             {/* Dynamic environment tabs */}
-            {envLoading && (
-              <div className={tabClass(false)}>Loading…</div>
-            )}
-            {!envLoading && envError && (
-              <div className={tabClass(false)}>Error</div>
-            )}
+            {envLoading && <div className={tabClass(false)}>Loading…</div>}
+            {!envLoading && envError && <div className={tabClass(false)}>Error</div>}
             {!envLoading && !envError && (() => {
               const items = environments.map((env, i) => ({ env, i }));
               const visible = items.slice(0, maxVisible);
@@ -255,9 +186,7 @@
                     >
                       <div className="flex flex-col items-start min-w-0">
                         <span className="truncate max-w-[12rem]">{env}</span>
-                        <span
-                          className={`${theme === 'dark' ? 'text-gray-400' : 'text-gray-600'} mt-1 text-[10px] leading-none font-mono`}
-                        >
+                        <span className={`${theme === 'dark' ? 'text-gray-400' : 'text-gray-600'} mt-1 text-[10px] leading-none font-mono`}>
                           N + {i + 1}
                         </span>
                       </div>
@@ -275,14 +204,7 @@
                         title="Show more environments"
                       >
                         <span className="sr-only">More environments</span>
-                        <svg
-                          width="16"
-                          height="16"
-                          viewBox="0 0 24 24"
-                          fill="currentColor"
-                          aria-hidden="true"
-                          className="mx-1"
-                        >
+                        <svg width="16" height="16" viewBox="0 0 24 24" fill="currentColor" aria-hidden="true" className="mx-1">
                           <circle cx="12" cy="5" r="2"></circle>
                           <circle cx="12" cy="12" r="2"></circle>
                           <circle cx="12" cy="19" r="2"></circle>
@@ -291,11 +213,7 @@
 
                       {moreOpen && (
                         <div
-                          className={`absolute right-0 top-full z-20 w-72 max-h-80 overflow-auto border-2 ${
-                            theme === 'dark'
-                              ? 'bg-gray-900 border-white text-gray-100'
-                              : 'bg-white border-gray-300 text-gray-800'
-                          }`}
+                          className={`absolute right-0 top-full z-20 w-72 max-h-80 overflow-auto border-2 ${theme === 'dark' ? 'bg-gray-900 border-white text-gray-100' : 'bg-white border-gray-300 text-gray-800'}`}
                           role="menu"
                         >
                           <div className="py-1">
@@ -303,15 +221,7 @@
                               <NavLink
                                 key={env}
                                 to={`/environment/${encodeURIComponent(env)}`}
-                                className={({ isActive }) =>
-                                  `flex items-center justify-between gap-2 px-3 py-2 font-mono text-sm hover:underline ${
-                                    isActive
-                                      ? theme === 'dark'
-                                        ? 'bg-gray-800'
-                                        : 'bg-cream-100'
-                                      : ''
-                                  }`
-                                }
+                                className={({ isActive }) => `flex items-center justify-between gap-2 px-3 py-2 font-mono text-sm hover:underline ${isActive ? (theme === 'dark' ? 'bg-gray-800' : 'bg-cream-100') : ''}`}
                                 onClick={() => setMoreOpen(false)}
                                 role="menuitem"
                               >
@@ -327,35 +237,9 @@
                 </>
               );
             })()}
-=======
-            </button>
-            {environments.map((env) => (
-              <button
-                key={env.id}
-                onClick={() => setActiveTab(env.id)}
-                className={`px-6 py-3 font-mono text-xs uppercase tracking-wider border-r-2 last:border-r-0 transition-colors ${
-                  activeTab === env.id
-                    ? theme === 'dark'
-                      ? 'bg-gray-800 text-white border-white'
-                      : 'bg-white text-gray-900 border-gray-300'
-                    : theme === 'dark'
-                      ? 'bg-black text-gray-300 border-white hover:bg-gray-800 hover:text-white'
-                      : 'bg-cream-100 text-gray-600 border-gray-300 hover:bg-white hover:text-gray-800'
-                }`}
-              >
-                {env.name}
-                <div className={`text-xs mt-1 font-mono ${
-                  theme === 'dark' ? 'text-gray-400' : 'text-gray-500'
-                }`}>
-                  {env.models.length} MODELS
-                </div>
-              </button>
-            ))}
->>>>>>> 5d58e44f
           </div>
         </div>
 
-<<<<<<< HEAD
         {/* Routed Content */}
         <Routes>
           <Route
@@ -369,48 +253,14 @@
                   <div className="lg:col-span-1 order-2">
                     <ActivityFeed theme={theme} />
                   </div>
-=======
-        {/* Tab Content */}
-        {activeTab === 'overview' ? (
-          <OverviewTable 
-            environments={environments}
-            theme={theme}
-          />
-        ) : (
-          <>
-            {/* Current Environment Info */}
-            <div className={`mb-6 p-4 border-2 rounded-none ${
-              theme === 'dark' 
-                ? 'border-white bg-black' 
-                : 'border-gray-300 bg-white'
-            }`}>
-              <div className="flex items-center justify-between">
-                <div>
-                  <h2 className={`text-xl font-mono font-bold ${
-                    theme === 'dark' ? 'text-white' : 'text-gray-900'
-                  }`}>
-                    {currentEnvironment.name}
-                  </h2>
-                  <p className={`text-sm font-sans mt-1 ${
-                    theme === 'dark' ? 'text-gray-300' : 'text-gray-600'
-                  }`}>
-                    {currentEnvironment.description}
-                  </p>
->>>>>>> 5d58e44f
                 </div>
 
                 <React.Suspense
                   fallback={
                     <div className="space-y-6">
-                      <div className="h-64 border-2 rounded-none flex items-center justify-center">
-                        <span className="text-xs font-mono">Loading charts…</span>
-                      </div>
-                      <div className="h-64 border-2 rounded-none flex items-center justify-center">
-                        <span className="text-xs font-mono">Loading charts…</span>
-                      </div>
-                      <div className="h-64 border-2 rounded-none flex items-center justify-center">
-                        <span className="text-xs font-mono">Loading charts…</span>
-                      </div>
+                      <div className="h-64 border-2 rounded-none flex items-center justify-center"><span className="text-xs font-mono">Loading charts…</span></div>
+                      <div className="h-64 border-2 rounded-none flex items-center justify-center"><span className="text-xs font-mono">Loading charts…</span></div>
+                      <div className="h-64 border-2 rounded-none flex items-center justify-center"><span className="text-xs font-mono">Loading charts…</span></div>
                     </div>
                   }
                 >
@@ -418,34 +268,12 @@
                     <NetworkActivityChart theme={theme} />
                     <EnvironmentStatsChart theme={theme} />
                     <MinerEfficiencyChart theme={theme} />
-
-                    {/* Advanced Insights */}
                     <GpuMarketShareDonut theme={theme} />
                     <CostPerformanceScatter theme={theme} />
                   </div>
                 </React.Suspense>
               </div>
-<<<<<<< HEAD
             }
-=======
-            </div>
-
-            {/* Model Performance Grid */}
-            <ModelGrid 
-              models={currentEnvironment?.models || []}
-              environmentId={currentEnvironment.id}
-              theme={theme}
-            />
-          </>
-        )}
-
-        {/* Code Viewer Modal */}
-        {showCodeViewer && (
-          <CodeViewer 
-            environment={selectedEnvironment || environments[0]}
-            theme={theme}
-            onClose={() => setShowCodeViewer(false)}
->>>>>>> 5d58e44f
           />
           <Route path="/environment/:envName" element={<EnvironmentPage theme={theme} />} />
           <Route path="*" element={<Navigate to="/" replace />} />
